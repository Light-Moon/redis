--- conflicted
+++ resolved
@@ -93,11 +93,8 @@
 
 robj *createZsetObject(void) {
     zset *zs = zmalloc(sizeof(*zs));
-<<<<<<< HEAD
-=======
     robj *o;
 
->>>>>>> 0b7f6d09
     zs->dict = dictCreate(&zsetDictType,NULL);
     zs->zsl = zslCreate();
     o = createObject(REDIS_ZSET,zs);
